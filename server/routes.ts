--- conflicted
+++ resolved
@@ -18,10 +18,9 @@
     resave: false,
     saveUninitialized: false,
     cookie: {
-      secure: process.env.NODE_ENV === 'production' && !process.env.GOOGLE_REDIRECT_URI?.includes('localhost'),
+      secure: process.env.NODE_ENV === 'production',
       httpOnly: true,
-      maxAge: 24 * 60 * 60 * 1000, // 24 hours
-      sameSite: 'lax'
+      maxAge: 24 * 60 * 60 * 1000 // 24 hours
     }
   }));
   // Contact form submission endpoint
@@ -29,15 +28,15 @@
     try {
       const validatedData = insertContactSchema.parse(req.body);
       const contact = await storage.createContact(validatedData);
-
-      res.json({
-        success: true,
+      
+      res.json({ 
+        success: true, 
         message: "Thank you for your message! We'll get back to you soon.",
-        id: contact.id
+        id: contact.id 
       });
     } catch (error) {
       console.error("Contact form error:", error);
-
+      
       if (error instanceof Error && 'issues' in error) {
         // Zod validation error
         res.status(400).json({
@@ -173,16 +172,6 @@
   // Get configuration (including RPC URL and contract addresses) - now uses database
   app.get('/api/config', async (req, res) => {
     try {
-<<<<<<< HEAD
-      const activeChain = await storage.getActiveChain();
-
-      if (!activeChain) {
-        // If no active chain in database, return error
-        return res.status(500).json({
-          success: false,
-          error: 'No active chain configured in database'
-        });
-=======
       const { chainId } = req.query;
       let selectedChain;
       
@@ -210,9 +199,8 @@
             error: 'No active chain configured in database'
           });
         }
->>>>>>> 6fe50ac4
-      }
-
+      }
+      
       res.json({
         success: true,
         rpcUrl: selectedChain.rpcUrl,
@@ -269,19 +257,24 @@
           chain.chainId.toString() === chainId.toString()
         );
         if (!selectedChain) {
-          return res.status(400).json({
-            success: false,
-            error: 'Invalid chain ID'
+          return res.status(400).json({ 
+            success: false, 
+            error: 'Invalid chain ID' 
           });
         }
       } else {
         // Otherwise use the active chain
-        return res.status(400).json({
-          success: false,
-          error: 'Invalid chain ID'
-        });
-      }
+        selectedChain = await storage.getActiveChain();
+        if (!selectedChain) {
+          return res.status(500).json({ 
+            success: false, 
+            error: 'No active chain configured in database' 
+          });
+        }
+      }
+      
       console.log('📍 Using chain:', selectedChain.networkName, 'with RPC:', selectedChain.rpcUrl);
+      
       // Check if ZK Account Factory is deployed on this chain
       if (!selectedChain.zkAccountFactory || !selectedChain.verifierAddress) {
         console.log(`⚠️ ZK Account Factory not deployed on ${selectedChain.networkName}`);
@@ -302,7 +295,7 @@
           error: `ZK Account Factory not deployed on ${selectedChain.networkName}`
         });
       }
-
+      
       const provider = new ethers.JsonRpcProvider(selectedChain.rpcUrl);
       const zkAccountFactoryV3 = new ethers.Contract(selectedChain.zkAccountFactory, zkAccountFactoryV3ABI, provider);
 
@@ -458,17 +451,17 @@
       }
 
       const { circuitInput } = req.session.zkpData;
-
+      
       console.log('🔒 Generating ZK proof for user:', req.session.user?.email);
-
+      
       // Generate the ZK proof
       const { proof, publicSignals } = await generateSecureZKProof(circuitInput);
-
+      
       // Extract meaningful data from public signals
       const emailHash = publicSignals[0];
       const domainHash = publicSignals[1];
       const nullifier = publicSignals[2];
-
+      
       res.json({
         success: true,
         proof,
@@ -611,7 +604,7 @@
   app.post('/api/chains', async (req, res) => {
     try {
       const validatedData = insertChainSchema.parse(req.body);
-
+      
       // If this chain should be active, deactivate all others first
       if (validatedData.isActive) {
         const existingChains = await storage.getChains();
@@ -621,7 +614,7 @@
           }
         }
       }
-
+      
       const chain = await storage.createChain(validatedData);
       res.json({
         success: true,
@@ -654,7 +647,7 @@
       }
 
       const validatedData = insertChainSchema.partial().parse(req.body);
-
+      
       // If setting this chain as active, deactivate all others first
       if (validatedData.isActive) {
         const existingChains = await storage.getChains();
@@ -664,7 +657,7 @@
           }
         }
       }
-
+      
       const chain = await storage.updateChain(chainId, validatedData);
       if (!chain) {
         return res.status(404).json({
@@ -672,7 +665,7 @@
           error: 'Chain not found'
         });
       }
-
+      
       res.json({
         success: true,
         chain
