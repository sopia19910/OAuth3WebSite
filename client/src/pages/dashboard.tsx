--- conflicted
+++ resolved
@@ -30,11 +30,7 @@
   getWalletFromStorage,
   getWalletBalance,
   getNetworkInfo,
-<<<<<<< HEAD
-  type WalletInfo
-=======
   type WalletInfo,
->>>>>>> 6e5bb9bd
 } from "@/lib/wallet";
 import {
   checkZKAccount,
@@ -42,11 +38,7 @@
   transferETHFromZKAccount,
   transferOA3FromZKAccount,
   type ZKAccountInfo,
-<<<<<<< HEAD
   type TransferResult
-=======
-  type TransferResult,
->>>>>>> 6e5bb9bd
 } from "@/lib/zkAccount";
 
 export default function Dashboard() {
@@ -84,11 +76,6 @@
 
   // Configuration state
   const [config, setConfig] = useState<any>(null);
-<<<<<<< HEAD
-
-=======
->>>>>>> 6e5bb9bd
-
   // Load wallet and account data on component mount
   useEffect(() => {
     loadWalletData();
@@ -97,12 +84,7 @@
   const loadWalletData = async () => {
     try {
       // First check if OAuth session is valid
-<<<<<<< HEAD
-      console.log('🔍 Checking OAuth session validity...');
-=======
       console.log("🔍 Checking OAuth session validity...");
->>>>>>> 6e5bb9bd
-
       try {
         const userResponse = await fetch("/api/auth/me");
         const userData = await userResponse.json();
@@ -119,12 +101,7 @@
         // Valid session - continue with loading
         console.log("✅ Valid OAuth session for:", userData.user.email);
         setUserEmail(userData.user.email);
-<<<<<<< HEAD
-        localStorage.setItem('oauth3_user_email', userData.user.email);
-
-=======
         localStorage.setItem("oauth3_user_email", userData.user.email);
->>>>>>> 6e5bb9bd
       } catch (error) {
         console.error("Failed to validate OAuth session:", error);
         alert("Failed to validate session. Please login again.");
@@ -148,24 +125,13 @@
 
       // Get network info and config
       const networkInfo = getNetworkInfo();
-<<<<<<< HEAD
       setNetworkName(networkInfo.name === 'unknown' ? 'Holesky Testnet' : networkInfo.name);
-=======
-      setNetworkName(
-        networkInfo.name === "unknown" ? "Holesky Testnet" : networkInfo.name,
-      );
->>>>>>> 6e5bb9bd
-
       // Load configuration
       const configResponse = await fetch("/api/config");
       const configData = await configResponse.json();
       if (configData.success) {
         setConfig(configData);
       }
-<<<<<<< HEAD
-
-=======
->>>>>>> 6e5bb9bd
     } catch (error) {
       console.error("Failed to load wallet data:", error);
     }
@@ -183,12 +149,7 @@
       // Refresh ZK Account info
       const zkInfo = await checkZKAccount(wallet.address);
       setZkAccountInfo(zkInfo);
-
-<<<<<<< HEAD
       console.log('✅ Account data refreshed');
-=======
-      console.log("✅ Account data refreshed");
->>>>>>> 6e5bb9bd
     } catch (error) {
       console.error("Failed to refresh account data:", error);
     } finally {
@@ -209,12 +170,7 @@
   const handleLogout = async () => {
     setIsLoggingOut(true);
     try {
-<<<<<<< HEAD
       console.log('🚪 Logging out...');
-=======
-      console.log("🚪 Logging out...");
->>>>>>> 6e5bb9bd
-
       // Call logout API
       const response = await fetch("/api/auth/logout", {
         method: "POST",
@@ -226,20 +182,11 @@
       const data = await response.json();
 
       if (data.success) {
-<<<<<<< HEAD
-        console.log('✅ Logout successful');
-
-        // Clear local storage
-        localStorage.removeItem('oauth3_user_email');
-        localStorage.removeItem('oauth3_wallet');
-=======
         console.log("✅ Logout successful");
 
         // Clear local storage
         localStorage.removeItem("oauth3_user_email");
         localStorage.removeItem("oauth3_wallet");
->>>>>>> 6e5bb9bd
-
         // Redirect to home page
         setLocation("/");
       } else {
@@ -267,30 +214,12 @@
 
     setIsSending(true);
     setSendProgress(0);
-<<<<<<< HEAD
-    setSendStatus('Initializing transaction...');
-    setSendError('');
-    setTransactionHash('');
-=======
     setSendStatus("Initializing transaction...");
     setSendError("");
     setTransactionHash("");
->>>>>>> 6e5bb9bd
-
     try {
       // Step 1: Validate inputs (25%)
       setSendProgress(25);
-<<<<<<< HEAD
-      setSendStatus('Validating transaction details...');
-
-      // Step 2: Prepare transfer (50%)
-      setSendProgress(50);
-      setSendStatus('Preparing transaction...');
-
-      let result: TransferResult;
-
-      if (selectedToken === 'ETH') {
-=======
       setSendStatus("Validating transaction details...");
 
       // Step 2: Prepare transfer (50%)
@@ -300,7 +229,6 @@
       let result: TransferResult;
 
       if (selectedToken === "ETH") {
->>>>>>> 6e5bb9bd
         result = await transferETHFromZKAccount(
           wallet.privateKey,
           wallet.address,
@@ -324,7 +252,6 @@
       setSendProgress(75);
       if (result.transactionHash) {
         setTransactionHash(result.transactionHash);
-<<<<<<< HEAD
         setSendStatus(`Transaction sent! Hash: ${result.transactionHash.slice(0, 10)}...`);
 
         // Step 4: Wait for confirmation (100%) - Run in background
@@ -372,72 +299,10 @@
 
         // Set to 100% immediately so user sees the hash
         setSendProgress(100);
-
-=======
-        setSendStatus(
-          `Transaction sent! Hash: ${result.transactionHash.slice(0, 10)}...`,
-        );
-
-        // Step 4: Wait for confirmation (100%) - Run in background
-        setSendStatus("Waiting for transaction confirmation...");
-
-        // Wait for confirmation without blocking the UI
-        waitForTransaction(result.transactionHash)
-          .then((receipt) => {
-            if (receipt) {
-              setSendProgress(100);
-              setSendStatus("Transaction confirmed successfully!");
-
-              // Refresh account data
-              setTimeout(() => {
-                refreshAccountData();
-              }, 2000);
-
-              // Clear form
-              setTimeout(() => {
-                setSendAmount("");
-                setSendAddress("");
-                setIsSending(false);
-                setSendProgress(0);
-                setSendStatus("");
-                setTransactionHash("");
-              }, 5000);
-            } else {
-              setSendProgress(100);
-              setSendStatus(
-                "Transaction sent but confirmation timed out. Check explorer for status.",
-              );
-
-              // Still clear form after timeout
-              setTimeout(() => {
-                setSendAmount("");
-                setSendAddress("");
-                setIsSending(false);
-                setSendProgress(0);
-                setSendStatus("");
-                setTransactionHash("");
-              }, 5000);
-            }
-          })
-          .catch((error) => {
-            console.error("Error waiting for transaction:", error);
-            setSendProgress(100);
-            setSendStatus(
-              "Transaction sent but confirmation failed. Check explorer for status.",
-            );
-          });
-
-        // Set to 100% immediately so user sees the hash
-        setSendProgress(100);
->>>>>>> 6e5bb9bd
       } else {
         // No transaction hash (probably failed before sending)
         throw new Error(result.error || "Transaction failed to send");
       }
-<<<<<<< HEAD
-
-=======
->>>>>>> 6e5bb9bd
     } catch (error) {
       console.error("Send transaction error:", error);
       setSendError(
@@ -519,10 +384,6 @@
                       {walletBalance} ETH
                     </p>
                   </div>
-<<<<<<< HEAD
-
-=======
->>>>>>> 6e5bb9bd
                   <div>
                     <Label className="text-sm font-medium text-muted-foreground">
                       Network
@@ -748,14 +609,9 @@
                     <Progress value={sendProgress} className="w-full" />
 
                     <div className="text-center space-y-2">
-<<<<<<< HEAD
-                      <p className="text-sm text-muted-foreground">{sendStatus}</p>
-=======
                       <p className="text-sm text-muted-foreground">
                         {sendStatus}
                       </p>
->>>>>>> 6e5bb9bd
-
                       {transactionHash && (
                         <div className="space-y-2">
                           <div className="p-3 bg-muted rounded-lg">
@@ -1066,12 +922,6 @@
               </div>
             </div>
           </div>
-
-<<<<<<< HEAD
-
-
-=======
->>>>>>> 6e5bb9bd
           {/* Selected Content */}
           {renderMainContent()}
         </div>
