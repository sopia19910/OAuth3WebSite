--- conflicted
+++ resolved
@@ -19,57 +19,6 @@
     <div className="min-h-screen">
       <Navbar />
       <HeroSection />
-<<<<<<< HEAD
-      {/* About OAuth 3 Summary Section */}
-      <section className="py-12 bg-gradient-to-b from-background to-muted/20 relative overflow-hidden">
-        <div className="absolute inset-0 tech-grid opacity-20" />
-        <div className="max-w-7xl mx-auto px-4 sm:px-6 lg:px-8 relative z-10">
-          <div className="text-center mb-8">
-          </div>
-          
-          <div className="grid grid-cols-1 md:grid-cols-3 gap-4 mb-8">
-            <div className="group relative">
-              <div className="absolute inset-0 bg-gradient-to-r from-primary/20 to-accent/20 rounded-2xl blur-xl group-hover:blur-2xl transition-all duration-300 opacity-0 group-hover:opacity-100" />
-              <Card className="relative bg-card/50 backdrop-blur border-border/50 overflow-hidden hover:border-primary/50 transition-all duration-300">
-                <CardContent className="p-6 text-center">
-                  <div className="w-14 h-14 bg-primary/10 rounded-full flex items-center justify-center mx-auto mb-4 group-hover:scale-110 transition-transform duration-300">
-                    <ShieldCheckIcon className="w-7 h-7 text-gray-500" strokeWidth={1.5} />
-                  </div>
-                  <h3 className="text-lg font-semibold text-foreground mb-2">Enhanced Security</h3>
-                  <p className="text-sm text-muted-foreground leading-relaxed">
-                    Combining the best of Web2 and Web3 authentication methods for maximum protection
-                  </p>
-                </CardContent>
-              </Card>
-            </div>
-            
-            <div className="group relative">
-              <div className="absolute inset-0 bg-gradient-to-r from-primary/20 to-accent/20 rounded-2xl blur-xl group-hover:blur-2xl transition-all duration-300 opacity-0 group-hover:opacity-100" />
-              <Card className="relative bg-card/50 backdrop-blur border-border/50 overflow-hidden hover:border-primary/50 transition-all duration-300">
-                <CardContent className="p-6 text-center">
-                  <div className="w-14 h-14 bg-primary/10 rounded-full flex items-center justify-center mx-auto mb-4 group-hover:scale-110 transition-transform duration-300">
-                    <KeyIcon className="w-7 h-7 text-gray-500" strokeWidth={1.5} />
-                  </div>
-                  <h3 className="text-lg font-semibold text-foreground mb-2">Easy Access</h3>
-                  <p className="text-sm text-muted-foreground leading-relaxed">
-                    Login with familiar Web2 accounts, no complex key management required
-                  </p>
-                </CardContent>
-              </Card>
-            </div>
-            
-            <div className="group relative">
-              <div className="absolute inset-0 bg-gradient-to-r from-primary/20 to-accent/20 rounded-2xl blur-xl group-hover:blur-2xl transition-all duration-300 opacity-0 group-hover:opacity-100" />
-              <Card className="relative bg-card/50 backdrop-blur border-border/50 overflow-hidden hover:border-primary/50 transition-all duration-300">
-                <CardContent className="p-6 text-center">
-                  <div className="w-14 h-14 bg-primary/10 rounded-full flex items-center justify-center mx-auto mb-4 group-hover:scale-110 transition-transform duration-300">
-                    <GlobeAltIcon className="w-7 h-7 text-gray-500" strokeWidth={1.5} />
-                  </div>
-                  <h3 className="text-lg font-semibold text-foreground mb-2">Web3 Benefits</h3>
-                  <p className="text-sm text-muted-foreground leading-relaxed">
-                    Full control over digital assets with decentralized security features
-                  </p>
-=======
       {/* What is OAuth 3 */}
       <section className="py-16 relative overflow-hidden">
         <div className="absolute inset-0 tech-grid opacity-10" />
@@ -137,80 +86,18 @@
                       The next generation authentication protocol that bridges Web2 and Web3
                     </p>
                   </div>
->>>>>>> db42f13e
                 </CardContent>
               </Card>
             </div>
           </div>
-<<<<<<< HEAD
-          
-          <div className="text-center">
-            <Link href="/about">
-              <Button size="lg" variant="outline" className="border-gray-500 text-gray-500 hover:bg-white/10 hover:text-white transition-all duration-300 px-8">
-                Learn More
-                <ArrowRightIcon className="ml-2 w-4 h-4" />
-              </Button>
-            </Link>
-          </div>
-        </div>
-      </section>
-      {/* Technology Summary Section */}
-      <section className="py-12 bg-gradient-to-b from-muted/20 to-background relative overflow-hidden">
-=======
         </div>
       </section>
       {/* Core Technology */}
       <section className="py-16 relative overflow-hidden">
->>>>>>> db42f13e
         <div className="absolute inset-0">
           <div className="absolute inset-0 bg-gradient-to-r from-accent/5 via-transparent to-primary/5" />
         </div>
         <div className="max-w-7xl mx-auto px-4 sm:px-6 lg:px-8 relative z-10">
-<<<<<<< HEAD
-          <div className="text-center mb-8">
-          </div>
-          
-          <div className="grid grid-cols-1 md:grid-cols-3 gap-4 mb-8">
-            <div className="group relative">
-              <div className="absolute -inset-px bg-gradient-to-r from-accent/50 to-transparent rounded-2xl opacity-0 group-hover:opacity-100 transition-opacity duration-300" />
-              <div className="relative bg-gradient-to-br from-card/80 to-card/40 backdrop-blur border border-border/50 rounded-2xl p-6 hover:shadow-2xl transition-all duration-300">
-                <div className="w-14 h-14 bg-gradient-to-br from-accent/20 to-accent/5 rounded-2xl flex items-center justify-center mx-auto mb-4 group-hover:scale-105 transition-transform duration-300">
-                  <UsersIcon className="w-7 h-7 text-gray-500" strokeWidth={1.5} />
-                </div>
-                <h3 className="text-lg font-bold text-foreground mb-2 text-center">EOA</h3>
-                <p className="text-xs font-medium text-center mb-2 text-[#fafafa]">Externally Owned Account</p>
-                <p className="text-sm text-muted-foreground text-center leading-relaxed">
-                  Standard Web3 account with full asset control through private key management
-                </p>
-              </div>
-            </div>
-            
-            <div className="group relative">
-              <div className="absolute -inset-px bg-gradient-to-r from-accent/50 to-transparent rounded-2xl opacity-0 group-hover:opacity-100 transition-opacity duration-300" />
-              <div className="relative bg-gradient-to-br from-card/80 to-card/40 backdrop-blur border border-border/50 rounded-2xl p-6 hover:shadow-2xl transition-all duration-300">
-                <div className="w-14 h-14 bg-gradient-to-br from-accent/20 to-accent/5 rounded-2xl flex items-center justify-center mx-auto mb-4 group-hover:scale-105 transition-transform duration-300">
-                  <CogIcon className="w-7 h-7 text-gray-500" strokeWidth={1.5} />
-                </div>
-                <h3 className="text-lg font-bold text-foreground mb-2 text-center">CA</h3>
-                <p className="text-xs font-medium text-center mb-2 text-[#fafafa]">Contract Account</p>
-                <p className="text-sm text-muted-foreground text-center leading-relaxed">
-                  Smart contract wallet requiring both Web2 and Web3 authentication
-                </p>
-              </div>
-            </div>
-            
-            <div className="group relative">
-              <div className="absolute -inset-px bg-gradient-to-r from-accent/50 to-transparent rounded-2xl opacity-0 group-hover:opacity-100 transition-opacity duration-300" />
-              <div className="relative bg-gradient-to-br from-card/80 to-card/40 backdrop-blur border border-border/50 rounded-2xl p-6 hover:shadow-2xl transition-all duration-300">
-                <div className="w-14 h-14 bg-gradient-to-br from-accent/20 to-accent/5 rounded-2xl flex items-center justify-center mx-auto mb-4 group-hover:scale-105 transition-transform duration-300">
-                  <ShieldCheckIcon className="w-7 h-7 text-gray-500" strokeWidth={1.5} />
-                </div>
-                <h3 className="text-lg font-bold text-foreground mb-2 text-center">ZKP</h3>
-                <p className="text-xs font-medium text-center mb-2 text-[#fafafa]">Zero-Knowledge Proof</p>
-                <p className="text-sm text-muted-foreground text-center leading-relaxed">
-                  Privacy-preserving identity verification without exposing data
-                </p>
-=======
           <div className="text-center mb-12">
             <h2 className="text-3xl font-bold text-foreground mb-4">Core Technology</h2>
             <p className="text-xl text-muted-foreground max-w-3xl mx-auto">
@@ -264,99 +151,10 @@
                     Privacy-preserving identity verification without exposing data
                   </p>
                 </div>
->>>>>>> db42f13e
-              </div>
-            </div>
-          </div>
-          
-<<<<<<< HEAD
-          <div className="text-center">
-            <Link href="/technology">
-              <Button size="lg" variant="outline" className="border-gray-500 text-gray-500 hover:bg-white/10 hover:text-white transition-all duration-300 px-8">
-                Learn More
-                <ArrowRightIcon className="ml-2 w-4 h-4" />
-              </Button>
-            </Link>
-          </div>
-        </div>
-      </section>
-      {/* Services Summary Section */}
-      <section className="py-12 bg-gradient-to-b from-background via-muted/10 to-background relative overflow-hidden">
-        <div className="absolute inset-0">
-          <div className="absolute top-0 left-1/4 w-96 h-96 bg-primary/10 rounded-full blur-3xl" />
-          <div className="absolute bottom-0 right-1/4 w-96 h-96 bg-accent/10 rounded-full blur-3xl" />
-        </div>
-        <div className="max-w-7xl mx-auto px-4 sm:px-6 lg:px-8 relative z-10">
-          <div className="text-center mb-8">
-          </div>
-          
-          <div className="grid grid-cols-1 lg:grid-cols-2 gap-4 mb-8 max-w-5xl mx-auto">
-            <div className="group relative">
-              <div className="absolute inset-0 bg-gradient-to-r from-primary/20 via-primary/10 to-transparent rounded-2xl blur-2xl group-hover:blur-3xl transition-all duration-300" />
-              <Card className="relative bg-gradient-to-br from-card via-card/95 to-card/90 border-primary/20 overflow-hidden hover:border-primary/40 transition-all duration-300 h-full">
-                <div className="absolute top-0 right-0 w-24 h-24 bg-primary/10 rounded-full -translate-y-1/2 translate-x-1/2" />
-                <CardContent className="p-6 relative z-10">
-                  <div className="w-14 h-14 bg-gradient-to-br from-primary/20 to-primary/10 rounded-xl flex items-center justify-center mb-4 group-hover:scale-110 transition-transform duration-300">
-                    <UsersIcon className="w-7 h-7 text-gray-500" strokeWidth={1.5} />
-                  </div>
-                  <h3 className="text-xl font-bold text-foreground mb-2">Individual User Services</h3>
-                  <p className="text-base text-primary mb-4 italic font-medium">"Web3 wallet that feels like Web2"</p>
-                  <div className="space-y-3 text-sm text-muted-foreground">
-                    <div className="flex items-start gap-3">
-                      <div className="w-1.5 h-1.5 bg-primary rounded-full mt-1.5 flex-shrink-0" />
-                      <p>Access blockchain accounts via Google, Kakao, Facebook, or email</p>
-                    </div>
-                    <div className="flex items-start gap-3">
-                      <div className="w-1.5 h-1.5 bg-primary rounded-full mt-1.5 flex-shrink-0" />
-                      <p>Multi-chain support across major networks</p>
-                    </div>
-                    <div className="flex items-start gap-3">
-                      <div className="w-1.5 h-1.5 bg-primary rounded-full mt-1.5 flex-shrink-0" />
-                      <p>Zero-knowledge privacy protection</p>
-                    </div>
-                  </div>
-                </CardContent>
-              </Card>
-            </div>
-            
-            <div className="group relative">
-              <div className="absolute inset-0 bg-gradient-to-r from-accent/20 via-accent/10 to-transparent rounded-2xl blur-2xl group-hover:blur-3xl transition-all duration-300" />
-              <Card className="relative bg-gradient-to-br from-card via-card/95 to-card/90 border-accent/20 overflow-hidden hover:border-accent/40 transition-all duration-300 h-full">
-                <div className="absolute top-0 right-0 w-24 h-24 bg-accent/10 rounded-full -translate-y-1/2 translate-x-1/2" />
-                <CardContent className="p-6 relative z-10">
-                  <div className="w-14 h-14 bg-gradient-to-br from-accent/20 to-accent/10 rounded-xl flex items-center justify-center mb-4 group-hover:scale-110 transition-transform duration-300">
-                    <BuildingOfficeIcon className="w-7 h-7 text-gray-500" strokeWidth={1.5} />
-                  </div>
-                  <h3 className="text-xl font-bold text-foreground mb-2">Enterprise Services</h3>
-                  <p className="text-base text-accent mb-4 italic font-medium">"Secure asset management for organizations"</p>
-                  <div className="space-y-3 text-sm text-muted-foreground">
-                    <div className="flex items-start gap-3">
-                      <div className="w-1.5 h-1.5 bg-accent rounded-full mt-1.5 flex-shrink-0" />
-                      <p>Smart contract automation with programmable rules</p>
-                    </div>
-                    <div className="flex items-start gap-3">
-                      <div className="w-1.5 h-1.5 bg-accent rounded-full mt-1.5 flex-shrink-0" />
-                      <p>Multi-signature approvals and governance</p>
-                    </div>
-                    <div className="flex items-start gap-3">
-                      <div className="w-1.5 h-1.5 bg-accent rounded-full mt-1.5 flex-shrink-0" />
-                      <p>90%+ reduction in custodial expenses</p>
-                    </div>
-                  </div>
-                </CardContent>
-              </Card>
-            </div>
-          </div>
-          
-          <div className="text-center">
-            <Link href="/services">
-              <Button size="lg" variant="outline" className="border-gray-500 text-gray-500 hover:bg-white/10 hover:text-white transition-all duration-300 px-8">
-                Learn More
-                <ArrowRightIcon className="ml-2 w-4 h-4" />
-              </Button>
-            </Link>
-          </div>
-=======
+              </div>
+            </div>
+          </div>
+          
           
         </div>
       </section>
@@ -453,7 +251,6 @@
           </div>
           
           
->>>>>>> db42f13e
         </div>
       </section>
       <Footer />
